--- conflicted
+++ resolved
@@ -149,10 +149,6 @@
         new CacheConfig(),
         new QueryManager(),
         null,
-<<<<<<< HEAD
-        null,
-=======
->>>>>>> 60dc9ced
         null
     );
 
