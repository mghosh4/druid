/*
 * Licensed to Metamarkets Group Inc. (Metamarkets) under one
 * or more contributor license agreements. See the NOTICE file
 * distributed with this work for additional information
 * regarding copyright ownership. Metamarkets licenses this file
 * to you under the Apache License, Version 2.0 (the
 * "License"); you may not use this file except in compliance
 * with the License. You may obtain a copy of the License at
 *
 * http://www.apache.org/licenses/LICENSE-2.0
 *
 * Unless required by applicable law or agreed to in writing,
 * software distributed under the License is distributed on an
 * "AS IS" BASIS, WITHOUT WARRANTIES OR CONDITIONS OF ANY
 * KIND, either express or implied. See the License for the
 * specific language governing permissions and limitations
 * under the License.
 */

package io.druid.server.coordination.broker;

import com.fasterxml.jackson.core.JsonProcessingException;
import com.google.common.util.concurrent.MoreExecutors;
import com.google.inject.Inject;
import com.metamx.common.lifecycle.LifecycleStart;
import com.metamx.common.lifecycle.LifecycleStop;
import com.metamx.emitter.EmittingLogger;
import com.metamx.http.client.HttpClient;
import io.druid.client.ServerInventoryView;
import io.druid.client.ServerView;
import io.druid.curator.discovery.ServerDiscoveryFactory;
import io.druid.curator.discovery.ServiceAnnouncer;
import io.druid.guice.ManageLifecycle;
import io.druid.guice.annotations.Global;
import io.druid.guice.annotations.Self;
import io.druid.query.Query;
import io.druid.query.MutablePair;
import io.druid.server.DruidNode;
import io.druid.server.coordination.DruidServerMetadata;
import io.druid.server.coordination.broker.tasks.PeriodicPollHistoricalLoad;
import io.druid.server.coordination.broker.tasks.PeriodicPollRoutingTable;
import io.druid.timeline.DataSegment;

import java.io.BufferedReader;
import java.io.FileReader;
import java.io.IOException;
import java.util.Arrays;
import java.util.ArrayList;
import java.util.HashMap;
import java.util.Map;
import java.util.concurrent.ConcurrentHashMap;
import java.util.concurrent.Executors;
import java.util.concurrent.ScheduledExecutorService;
import java.util.concurrent.TimeUnit;

@ManageLifecycle
public class DruidBroker
{
  private final DruidNode self;
  private final ServiceAnnouncer serviceAnnouncer;
  private final ServerDiscoveryFactory serverDiscoveryFactory;
  private final HttpClient httpClient;
  private final ServerInventoryView inventoryView;

  private final ScheduledExecutorService pool;
  private volatile boolean started = false;

  private volatile Map<String, Map<String, Long>> routingTable;
  private static final EmittingLogger log = new EmittingLogger(DruidBroker.class);

  //QueryTime distribution data structures
  String loadingPath = "/proj/DCSQ/mghosh4/druid/estimation/";
  String[] fullpaths = {loadingPath+"groupby.cdf", loadingPath+"timeseries.cdf", loadingPath+"topn.cdf"};

  HashMap<String, ArrayList<Double>> percentileCollection = new HashMap<String, ArrayList<Double>>();
  HashMap<String, HashMap<Double, Double>> histogramCollection = new HashMap<String, HashMap<Double, Double>>();
  ConcurrentHashMap<String, ConcurrentHashMap<String, Double>> allocationTable = new ConcurrentHashMap<>();
  String[] queryTypes = {Query.TIMESERIES, Query.TOPN, Query.GROUP_BY};

  @Inject
  public DruidBroker(
      final ServerInventoryView serverInventoryView,
      final @Self DruidNode self,
      final ServiceAnnouncer serviceAnnouncer,
      final ServerDiscoveryFactory serverDiscoveryFactory,
      @Global HttpClient httpClient
  )  {
    this.self = self;
    this.serviceAnnouncer = serviceAnnouncer;
    this.serverDiscoveryFactory = serverDiscoveryFactory;
    this.httpClient = httpClient;
    this.inventoryView = serverInventoryView;

    serverInventoryView.registerSegmentCallback(
        MoreExecutors.sameThreadExecutor(),
        new ServerView.BaseSegmentCallback()
        {
          @Override
          public ServerView.CallbackAction segmentViewInitialized()
          {
            serviceAnnouncer.announce(self);
            return ServerView.CallbackAction.UNREGISTER;
          }
        }
    );

    this.pool = Executors.newScheduledThreadPool(2);
    this.routingTable = new HashMap<>();

    //populate all query time distribution data structures
    for(int i = 0 ; i < queryTypes.length; i++){
      String key = queryTypes[i];
      HashMap<Double, Double> histogram = new HashMap<Double, Double>();
      ArrayList<Double> percentile = null;
      try {
        percentile = loadAndParse(fullpaths[i], histogram);
      } catch (IOException e) {
        e.printStackTrace();
        break;
      }
      percentileCollection.put(key, percentile);
      histogramCollection.put(key, histogram);
    }
  }

  @LifecycleStart
  public void start()
  {
    synchronized (self) {
      if(started) {
        return;
      }
      started = true;

      // Scheduled Tasks
      //pool.scheduleWithFixedDelay(new PeriodicPollRoutingTable(this, serverDiscoveryFactory, httpClient), 0, 20, TimeUnit.SECONDS);
      //pool.scheduleWithFixedDelay(new PeriodicPollHistoricalLoad(inventoryView, httpClient), 0, 20, TimeUnit.SECONDS);
    }
  }

  @LifecycleStop
  public void stop()
  {
    synchronized (self) {
      if (!started) {
        return;
      }
      serviceAnnouncer.unannounce(self);
      started = false;
    }
  }

  public boolean acceptableQueryType(String queryType)
  {
    return Arrays.asList(queryTypes).contains(queryType);
  }

  public HashMap<String, ArrayList<Double>> getPercentileCollection() {
    return percentileCollection;
  }

  public HashMap<String, HashMap<Double, Double>> getHistogramCollection() {
    return histogramCollection;
  }

  public void setAllocationTable(ConcurrentHashMap<String, ConcurrentHashMap<String, Double>> allocationTable) {
    this.allocationTable = allocationTable;
  }

  public void clearAllocationTable() {
    this.allocationTable.clear();
  }

  public ConcurrentHashMap<String, ConcurrentHashMap<String, Double>> getAllocationTable() { return allocationTable;  }

  public synchronized Map<String, Map<String, Long>> getRoutingTable()
  {
    return routingTable;
  }

  private void printRoutingTable(final Map<String, Map<String, Long>> routingTable){
      for(Map.Entry<String, Map<String, Long>> entry : routingTable.entrySet()){
          //log.info("Segment [%s]:", entry.getKey().getIdentifier());
          log.info("Segment [%s]:", entry.getKey());
          for(Map.Entry<String, Long> e: entry.getValue().entrySet()){
              //log.info("[%s]: [%s]", e.getKey().getHost(), e.getValue());
              log.info("[%s]: [%s]", e.getKey(), e.getValue());
          }
      }
  }

  public synchronized void setRoutingTable(Map<String, Map<String, Long>> routingTable)
  {
    this.routingTable = routingTable;
<<<<<<< HEAD
=======
    //log.info("Received routing table");
    //printRoutingTable(routingTable);
>>>>>>> 60dc9ced
  }

  public HttpClient getHttpClient() {
    return httpClient;
  }

  public ArrayList<Double> loadAndParse(String filename, HashMap<Double, Double> histogram) throws IOException {
    ArrayList<Double> percentileArr = new ArrayList<Double>();

    /*********************************************************************/
    /* http://stackoverflow.com/questions/5819772/java-parsing-text-file */
    FileReader input = new FileReader(filename);
    BufferedReader bufRead = new BufferedReader(input);
    String myLine = null;

    while ( (myLine = bufRead.readLine()) != null)
    {
      String[] array = myLine.split("\\s+");
      double querytime = Double.parseDouble(array[0]);
      double percentile = Double.parseDouble(array[1]);
      percentileArr.add(percentile);
      histogram.put(percentile, querytime);
    }

    /*********************************************************************/
    return percentileArr;
  }
}<|MERGE_RESOLUTION|>--- conflicted
+++ resolved
@@ -192,11 +192,8 @@
   public synchronized void setRoutingTable(Map<String, Map<String, Long>> routingTable)
   {
     this.routingTable = routingTable;
-<<<<<<< HEAD
-=======
     //log.info("Received routing table");
     //printRoutingTable(routingTable);
->>>>>>> 60dc9ced
   }
 
   public HttpClient getHttpClient() {
