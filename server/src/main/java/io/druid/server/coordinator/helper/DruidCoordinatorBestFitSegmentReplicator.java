--- conflicted
+++ resolved
@@ -144,12 +144,9 @@
 		//manageReplicas(params, insertList, removeList, stats);
 		manageReplicas(params, routingTable, stats);
 
-<<<<<<< HEAD
-=======
-    // send the updated routing table to the brokers
-    //sendRoutingTableToClients(routingTable);
-
->>>>>>> 60dc9ced
+        // send the updated routing table to the brokers
+        //sendRoutingTableToClients(routingTable);
+
 		// Manage replicas
 		return params.buildFromExisting() 
                 .withReplicationManager(replicatorThrottler)
