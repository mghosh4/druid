--- conflicted
+++ resolved
@@ -1,15 +1,11 @@
 from Utils import Utils
 from Query import Query
 import time
-<<<<<<< HEAD
-from datetime import datetime, timedelta
-=======
 import datetime as dt
 from datetime import *
 import json
 import random
 from dateutil.relativedelta import relativedelta
->>>>>>> b7adf324
 
 class QueryGenerator(object):
 	queryRunningCount = 0
@@ -28,50 +24,19 @@
 			sttime = accesslist[i]
 			#if (starttime + periodlist[i] - 1 > elapsed):
 			#	starttime = starttime - (periodlist[i] - (elapsed - starttime + 1)
-			newstart = startTime + timedelta(0, sttime)
+			newstart = startTime + dt.timedelta(0, sttime)
 			startstring = newstart.strftime('%Y-%m-%dT%H:%M:%S')
-<<<<<<< HEAD
-			#print(periodlist[i], Utils.iso8601(timedelta(seconds=periodlist[i])))
-			q.setInterval(startstring + "/" + Utils.iso8601(timedelta(seconds=periodlist[i])))
-=======
-
-			if(periodlist[i] < 31536000):
-				if(periodlist[i] < 2592000):
-					if(periodlist[i] < 604800):
-						if(periodlist[i] < 86400):
-							duration = periodlist[i]/3600
-							q.setInterval(startstring + "/pt" + str(duration) + "h")
-							
-						else:
-							duration = periodlist[i]/86400
-							q.setInterval(startstring + "/p" + str(duration) + "d")
-
-					else:
-						duration = periodlist[i]/604800
-						q.setInterval(startstring + "/p" + str(duration) + "w")
-
-				else:
-					duration = periodlist[i]/2592000
-					q.setInterval(startstring + "/p" + str(duration) + "m")
-
-			else:
-				duration = periodlist[i]/31536000
-				q.setInterval(startstring + "/p" + str(duration) + "y")
-			
->>>>>>> b7adf324
+			#print(periodlist[i], Utils.iso8601(dt.timedelta(seconds=periodlist[i])))
+			q.setInterval(startstring + "/" + Utils.iso8601(dt.timedelta(seconds=periodlist[i])))
 			querylist.append(q)
 
 		return querylist
-        
     
 	@staticmethod
-	def generateQueriesFromFile(start, time, numQueries, accessGenerator, minPeriod, maxPeriod, periodGenerator, filename):
+	def generateQueriesFromFile(startTime, endTime, numQueries, accessGenerator, periodGenerator, filename):
 
     		querylist = list()
-    		y = time - start
-    		z = y.total_seconds()
-    		x = dt.timedelta(seconds = z)
-    		elapsed = x.total_seconds()
+    		elapsed = (endTime - startTime).total_seconds()
     		#json loads file			
     	   	with open(filename) as data_file:
     	   		data = json.load(data_file)
