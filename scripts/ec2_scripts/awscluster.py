--- conflicted
+++ resolved
@@ -6,10 +6,7 @@
 
 SSH_OPTS = "-i ~/druid.pem -o UserKnownHostsFile=/dev/null -o StrictHostKeyChecking=no"
 EXPERIMENT = "default"
-<<<<<<< HEAD
-=======
 S3_BUCKET_NAME_TEMPLATE = "uiuc.dprg.s3.{exp}"
->>>>>>> 52df0c01
 
 def list_instances_attributes(attributes):
     response = ec2client.describe_instances(Filters=[
@@ -57,14 +54,11 @@
         # SecurityGroups=['sg-bf13f1cf']
     )
 
-<<<<<<< HEAD
-=======
 def create_s3():
     print("Creating S3")
     response = s3client.create_bucket(Bucket=S3_BUCKET_NAME_TEMPLATE.format(exp=EXPERIMENT))
     location = response['Location']
 
->>>>>>> 52df0c01
 def create_instances():
     print("Launching EC2 Cluster")
     response = efsclient.describe_file_systems(CreationToken=EXPERIMENT)
@@ -93,11 +87,7 @@
             ImageId='ami-841f46ff',
             InstanceType='m4.4xlarge',
             KeyName='druid',
-<<<<<<< HEAD
-            MaxCount=21,
-=======
             MaxCount=22,
->>>>>>> 52df0c01
             MinCount=1,
             SecurityGroupIds=['sg-bf13f1cf',],
             DisableApiTermination=False,
@@ -152,11 +142,7 @@
     mnt_efs = "sudo bash -c 'mount -t nfs4 -o nfsvers=4.1,rsize=1048576,wsize=1048576,hard,timeo=600,retrans=2 {fsIP}:/ {mnt_dir}'".format(fsIP=efsIP, mnt_dir="/proj")
     mnt_depfs = "sudo bash -c 'mount -t nfs4 -o nfsvers=4.1,rsize=1048576,wsize=1048576,hard,timeo=600,retrans=2 {fsIP}:/ {mnt_dir}'".format(fsIP=dependenciesEfsIP, mnt_dir="/dependencies")
 
-<<<<<<< HEAD
-    mnt_ebs = "sudo bash -c 'mkfs -t ext4 /dev/xvdf && mount /dev/xvdf /druid/ && chown ubuntu:ubuntu /druid'"
-=======
     mnt_ebs = "sudo bash -c 'mkfs -t ext4 /dev/xvdf && mount /dev/xvdf /druid/ && chown -R ubuntu:ubuntu /druid'"
->>>>>>> 52df0c01
 
     hostnames = list_instances_attributes(['PublicDnsName',])['PublicDnsName']
     for hostname in hostnames:
@@ -206,26 +192,16 @@
 
 def main(argv):
     try:
-<<<<<<< HEAD
-        opts, args = getopt.getopt(argv,"cleustdnw",["create", "efs" "list", "upload", "setup", "terminate", "delete-efs", "node", "wake"])
-    except getopt.GetoptError:
-        print 'awscluster.py -e|--efs -c|--create -l|--list -u|--upload -s|--setup -t|--terminate -d|--delete-efs -w|--wake <experiment namespace>'
-=======
         opts, args = getopt.getopt(argv,"cleustdnwg",["create", "efs" "list", "upload", "setup", "s3", "terminate", "delete-efs", "node", "wake"])
     except getopt.GetoptError:
         print 'awscluster.py -e|--efs -c|--create -l|--list -u|--upload -s|--setup -g|--s3 -t|--terminate -d|--delete-efs -w|--wake <experiment namespace>'
->>>>>>> 52df0c01
         sys.exit(2)
 
     global EXPERIMENT
     EXPERIMENT = argv[1]
     for opt, arg in opts:
         if opt == '-h':
-<<<<<<< HEAD
-            print 'awscluster.py -e|--efs -c|--create -l|--list -u|--upload -s|--setup -t|--terminate -d|--delete-efs -w|--wake <experiment namespace>'
-=======
             print 'awscluster.py -e|--efs -c|--create -l|--list -u|--upload -s|--setup -g|--s3 -t|--terminate -d|--delete-efs -w|--wake <experiment namespace>'
->>>>>>> 52df0c01
             sys.exit()
         elif opt in ("-e", "--efs"):
             create_efs()
@@ -233,11 +209,8 @@
             create_instances()
         elif opt in ("-s", "--setup"):
             setup_instances()
-<<<<<<< HEAD
-=======
         elif opt in ("-g", "--s3"):
             create_s3()
->>>>>>> 52df0c01
         elif opt in ("-u", "--upload"):
             upload_artifacts()
         elif opt in ("-l", "--list"):
@@ -256,9 +229,6 @@
 
 ec2client = boto3.client('ec2')
 efsclient = boto3.client('efs')
-<<<<<<< HEAD
-=======
 s3client = boto3.client('s3')
->>>>>>> 52df0c01
 if __name__ == "__main__":
     main(sys.argv[1:])