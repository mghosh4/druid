--- conflicted
+++ resolved
@@ -491,13 +491,8 @@
 
   private void initializeHttpClient()
   {
-<<<<<<< HEAD
     if (httpClient == null) {
       httpClient = HttpClientInit.createClient(
-          HttpClientConfig.builder().withNumConnections(1).build(), lifecycle
-=======
-    if (emitter == null) {
-      final HttpClient httpClient = HttpClientInit.createClient(
           HttpClientConfig.builder().withNumConnections(1).withReadTimeout(
               new Duration(
                   PropUtils.getProperty(
@@ -506,7 +501,6 @@
                   )
               )
           ).build(), lifecycle
->>>>>>> 55648c47
       );
     }
   }
@@ -771,17 +765,6 @@
     {
       if (jsonMapper == null) {
         jsonMapper = new DefaultObjectMapper();
-<<<<<<< HEAD
-=======
-        smileMapper = new DefaultObjectMapper(new SmileFactory());
-        smileMapper.getJsonFactory().setCodec(smileMapper);
-      } else if (jsonMapper == null || smileMapper == null) {
-        throw new ISE(
-            "Only jsonMapper[%s] or smileMapper[%s] was set, must set neither or both.",
-            jsonMapper,
-            smileMapper
-        );
->>>>>>> 55648c47
       }
 
       if (lifecycle == null) {
