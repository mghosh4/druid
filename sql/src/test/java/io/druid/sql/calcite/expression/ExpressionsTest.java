/*
 * Licensed to Metamarkets Group Inc. (Metamarkets) under one
 * or more contributor license agreements. See the NOTICE file
 * distributed with this work for additional information
 * regarding copyright ownership. Metamarkets licenses this file
 * to you under the Apache License, Version 2.0 (the
 * "License"); you may not use this file except in compliance
 * with the License. You may obtain a copy of the License at
 *
 * http://www.apache.org/licenses/LICENSE-2.0
 *
 * Unless required by applicable law or agreed to in writing,
 * software distributed under the License is distributed on an
 * "AS IS" BASIS, WITHOUT WARRANTIES OR CONDITIONS OF ANY
 * KIND, either express or implied. See the License for the
 * specific language governing permissions and limitations
 * under the License.
 */

package io.druid.sql.calcite.expression;

import com.google.common.collect.ImmutableList;
import com.google.common.collect.ImmutableMap;
import io.druid.java.util.common.DateTimes;
import io.druid.java.util.common.granularity.Granularities;
import io.druid.java.util.common.granularity.PeriodGranularity;
import io.druid.math.expr.ExprEval;
import io.druid.math.expr.Parser;
import io.druid.query.extraction.RegexDimExtractionFn;
import io.druid.query.extraction.TimeFormatExtractionFn;
import io.druid.segment.column.ValueType;
import io.druid.server.security.AuthTestUtils;
import io.druid.sql.calcite.expression.builtin.DateTruncOperatorConversion;
import io.druid.sql.calcite.expression.builtin.RegexpExtractOperatorConversion;
import io.druid.sql.calcite.expression.builtin.StrposOperatorConversion;
import io.druid.sql.calcite.expression.builtin.TimeExtractOperatorConversion;
import io.druid.sql.calcite.expression.builtin.TimeFloorOperatorConversion;
import io.druid.sql.calcite.expression.builtin.TimeFormatOperatorConversion;
import io.druid.sql.calcite.expression.builtin.TimeParseOperatorConversion;
import io.druid.sql.calcite.expression.builtin.TimeShiftOperatorConversion;
import io.druid.sql.calcite.expression.builtin.TruncateOperatorConversion;
import io.druid.sql.calcite.planner.Calcites;
import io.druid.sql.calcite.planner.PlannerConfig;
import io.druid.sql.calcite.planner.PlannerContext;
import io.druid.sql.calcite.table.RowSignature;
import io.druid.sql.calcite.util.CalciteTests;
import org.apache.calcite.avatica.util.TimeUnit;
import org.apache.calcite.avatica.util.TimeUnitRange;
import org.apache.calcite.jdbc.JavaTypeFactoryImpl;
import org.apache.calcite.rel.type.RelDataType;
import org.apache.calcite.rel.type.RelDataTypeFactory;
import org.apache.calcite.rex.RexBuilder;
import org.apache.calcite.rex.RexNode;
import org.apache.calcite.sql.SqlFunction;
import org.apache.calcite.sql.SqlIntervalQualifier;
import org.apache.calcite.sql.fun.SqlStdOperatorTable;
import org.apache.calcite.sql.fun.SqlTrimFunction;
import org.apache.calcite.sql.parser.SqlParserPos;
import org.apache.calcite.sql.type.SqlTypeName;
import org.joda.time.DateTime;
import org.joda.time.DateTimeZone;
import org.joda.time.Period;
import org.junit.Assert;
import org.junit.Test;

import java.math.BigDecimal;
import java.util.Map;

public class ExpressionsTest
{
  private static final DateTimeZone LOS_ANGELES = DateTimeZone.forID("America/Los_Angeles");

  private final PlannerContext plannerContext = PlannerContext.create(
      CalciteTests.createOperatorTable(),
      CalciteTests.createExprMacroTable(),
      new PlannerConfig(),
      AuthTestUtils.TEST_AUTHORIZER_MAPPER,
      ImmutableMap.of()
  );
  private final RowSignature rowSignature = RowSignature
      .builder()
      .add("t", ValueType.LONG)
      .add("a", ValueType.LONG)
      .add("b", ValueType.LONG)
      .add("x", ValueType.FLOAT)
      .add("y", ValueType.LONG)
      .add("z", ValueType.FLOAT)
      .add("s", ValueType.STRING)
      .add("spacey", ValueType.STRING)
      .add("tstr", ValueType.STRING)
      .add("dstr", ValueType.STRING)
      .build();
  private final Map<String, Object> bindings = ImmutableMap.<String, Object>builder()
      .put("t", DateTimes.of("2000-02-03T04:05:06").getMillis())
      .put("a", 10)
      .put("b", 25)
      .put("x", 2.25)
      .put("y", 3.0)
      .put("z", -2.25)
      .put("s", "foo")
      .put("spacey", "  hey there  ")
      .put("tstr", "2000-02-03 04:05:06")
      .put("dstr", "2000-02-03")
      .build();
  private final RelDataTypeFactory typeFactory = new JavaTypeFactoryImpl();
  private final RexBuilder rexBuilder = new RexBuilder(typeFactory);
  private final RelDataType relDataType = rowSignature.getRelDataType(typeFactory);

  @Test
  public void testConcat()
  {
    testExpression(
        rexBuilder.makeCall(
            typeFactory.createSqlType(SqlTypeName.VARCHAR),
            SqlStdOperatorTable.CONCAT,
            ImmutableList.of(
                inputRef("s"),
                rexBuilder.makeLiteral("bar")
            )
        ),
        DruidExpression.fromExpression("concat(\"s\",'bar')"),
        "foobar"
    );
  }

  @Test
  public void testCharacterLength()
  {
    testExpression(
        rexBuilder.makeCall(
            SqlStdOperatorTable.CHARACTER_LENGTH,
            inputRef("s")
        ),
        DruidExpression.fromExpression("strlen(\"s\")"),
        3L
    );
  }

  @Test
  public void testRegexpExtract()
  {
    testExpression(
        rexBuilder.makeCall(
            new RegexpExtractOperatorConversion().calciteOperator(),
            inputRef("s"),
            rexBuilder.makeLiteral("f(.)"),
            integerLiteral(1)
        ),
        DruidExpression.of(
            SimpleExtraction.of("s", new RegexDimExtractionFn("f(.)", 1, true, null)),
            "regexp_extract(\"s\",'f(.)',1)"
        ),
        "o"
    );

    testExpression(
        rexBuilder.makeCall(
            new RegexpExtractOperatorConversion().calciteOperator(),
            inputRef("s"),
            rexBuilder.makeLiteral("f(.)")
        ),
        DruidExpression.of(
            SimpleExtraction.of("s", new RegexDimExtractionFn("f(.)", 0, true, null)),
            "regexp_extract(\"s\",'f(.)')"
        ),
        "fo"
    );
  }

  @Test
  public void testStrpos()
  {
    testExpression(
        rexBuilder.makeCall(
            new StrposOperatorConversion().calciteOperator(),
            inputRef("s"),
            rexBuilder.makeLiteral("oo")
        ),
        DruidExpression.fromExpression("(strpos(\"s\",'oo') + 1)"),
        2L
    );

    testExpression(
        rexBuilder.makeCall(
            new StrposOperatorConversion().calciteOperator(),
            inputRef("s"),
            rexBuilder.makeLiteral("ax")
        ),
        DruidExpression.fromExpression("(strpos(\"s\",'ax') + 1)"),
        0L
    );

    testExpression(
        rexBuilder.makeCall(
            new StrposOperatorConversion().calciteOperator(),
            rexBuilder.makeNullLiteral(typeFactory.createSqlType(SqlTypeName.VARCHAR)),
            rexBuilder.makeLiteral("ax")
        ),
        DruidExpression.fromExpression("(strpos('','ax') + 1)"),
        0L
    );
  }

  @Test
  public void testFloor()
  {
    testExpression(
        rexBuilder.makeCall(SqlStdOperatorTable.FLOOR, inputRef("a")),
        DruidExpression.fromExpression("floor(\"a\")"),
        10.0
    );

    testExpression(
        rexBuilder.makeCall(SqlStdOperatorTable.FLOOR, inputRef("x")),
        DruidExpression.fromExpression("floor(\"x\")"),
        2.0
    );

    testExpression(
        rexBuilder.makeCall(SqlStdOperatorTable.FLOOR, inputRef("y")),
        DruidExpression.fromExpression("floor(\"y\")"),
        3.0
    );

    testExpression(
        rexBuilder.makeCall(SqlStdOperatorTable.FLOOR, inputRef("z")),
        DruidExpression.fromExpression("floor(\"z\")"),
        -3.0
    );
  }

  @Test
  public void testCeil()
  {
    testExpression(
        rexBuilder.makeCall(SqlStdOperatorTable.CEIL, inputRef("a")),
        DruidExpression.fromExpression("ceil(\"a\")"),
        10.0
    );

    testExpression(
        rexBuilder.makeCall(SqlStdOperatorTable.CEIL, inputRef("x")),
        DruidExpression.fromExpression("ceil(\"x\")"),
        3.0
    );

    testExpression(
        rexBuilder.makeCall(SqlStdOperatorTable.CEIL, inputRef("y")),
        DruidExpression.fromExpression("ceil(\"y\")"),
        3.0
    );

    testExpression(
        rexBuilder.makeCall(SqlStdOperatorTable.CEIL, inputRef("z")),
        DruidExpression.fromExpression("ceil(\"z\")"),
        -2.0
    );
  }

  @Test
  public void testTruncate()
  {
    final SqlFunction truncateFunction = new TruncateOperatorConversion().calciteOperator();

    testExpression(
        rexBuilder.makeCall(truncateFunction, inputRef("a")),
        DruidExpression.fromExpression("(cast(cast(\"a\" * 1,'long'),'double') / 1)"),
        10.0
    );

    testExpression(
        rexBuilder.makeCall(truncateFunction, inputRef("x")),
        DruidExpression.fromExpression("(cast(cast(\"x\" * 1,'long'),'double') / 1)"),
        2.0
    );

    testExpression(
        rexBuilder.makeCall(truncateFunction, inputRef("y")),
        DruidExpression.fromExpression("(cast(cast(\"y\" * 1,'long'),'double') / 1)"),
        3.0
    );

    testExpression(
        rexBuilder.makeCall(truncateFunction, inputRef("z")),
        DruidExpression.fromExpression("(cast(cast(\"z\" * 1,'long'),'double') / 1)"),
        -2.0
    );

    testExpression(
        rexBuilder.makeCall(truncateFunction, inputRef("x"), integerLiteral(1)),
        DruidExpression.fromExpression("(cast(cast(\"x\" * 10.0,'long'),'double') / 10.0)"),
        2.2
    );

    testExpression(
        rexBuilder.makeCall(truncateFunction, inputRef("z"), integerLiteral(1)),
        DruidExpression.fromExpression("(cast(cast(\"z\" * 10.0,'long'),'double') / 10.0)"),
        -2.2
    );

    testExpression(
        rexBuilder.makeCall(truncateFunction, inputRef("b"), integerLiteral(-1)),
        DruidExpression.fromExpression("(cast(cast(\"b\" * 0.1,'long'),'double') / 0.1)"),
        20.0
    );

    testExpression(
        rexBuilder.makeCall(truncateFunction, inputRef("z"), integerLiteral(-1)),
        DruidExpression.fromExpression("(cast(cast(\"z\" * 0.1,'long'),'double') / 0.1)"),
        0.0
    );
  }

  @Test
  public void testDateTrunc()
  {
    testExpression(
        rexBuilder.makeCall(
            new DateTruncOperatorConversion().calciteOperator(),
            rexBuilder.makeLiteral("hour"),
            timestampLiteral(DateTimes.of("2000-02-03T04:05:06Z"))
        ),
        DruidExpression.fromExpression("timestamp_floor(949550706000,'PT1H','','UTC')"),
        DateTimes.of("2000-02-03T04:00:00").getMillis()
    );

    testExpression(
        rexBuilder.makeCall(
            new DateTruncOperatorConversion().calciteOperator(),
            rexBuilder.makeLiteral("DAY"),
            timestampLiteral(DateTimes.of("2000-02-03T04:05:06Z"))
        ),
        DruidExpression.fromExpression("timestamp_floor(949550706000,'P1D','','UTC')"),
        DateTimes.of("2000-02-03T00:00:00").getMillis()
    );
  }

  @Test
  public void testTrim()
  {
    testExpression(
        rexBuilder.makeCall(
            SqlStdOperatorTable.TRIM,
            rexBuilder.makeFlag(SqlTrimFunction.Flag.BOTH),
            rexBuilder.makeLiteral(" "),
            inputRef("spacey")
        ),
        DruidExpression.fromExpression("trim(\"spacey\",' ')"),
        "hey there"
    );

    testExpression(
        rexBuilder.makeCall(
            SqlStdOperatorTable.TRIM,
            rexBuilder.makeFlag(SqlTrimFunction.Flag.LEADING),
            rexBuilder.makeLiteral(" h"),
            inputRef("spacey")
        ),
        DruidExpression.fromExpression("ltrim(\"spacey\",' h')"),
        "ey there  "
    );

    testExpression(
        rexBuilder.makeCall(
            SqlStdOperatorTable.TRIM,
            rexBuilder.makeFlag(SqlTrimFunction.Flag.TRAILING),
            rexBuilder.makeLiteral(" e"),
            inputRef("spacey")
        ),
        DruidExpression.fromExpression("rtrim(\"spacey\",' e')"),
        "  hey ther"
    );
  }

  @Test
  public void testTimeFloor()
  {
    testExpression(
        rexBuilder.makeCall(
            new TimeFloorOperatorConversion().calciteOperator(),
            timestampLiteral(DateTimes.of("2000-02-03T04:05:06Z")),
            rexBuilder.makeLiteral("PT1H")
        ),
        DruidExpression.fromExpression("timestamp_floor(949550706000,'PT1H',"
                                       + DruidExpression.nullLiteral()
                                       + ",'UTC')"),
        DateTimes.of("2000-02-03T04:00:00").getMillis()
    );

    testExpression(
        rexBuilder.makeCall(
            new TimeFloorOperatorConversion().calciteOperator(),
            inputRef("t"),
            rexBuilder.makeLiteral("P1D"),
            rexBuilder.makeNullLiteral(typeFactory.createSqlType(SqlTypeName.TIMESTAMP)),
            rexBuilder.makeLiteral("America/Los_Angeles")
        ),
        DruidExpression.of(
            SimpleExtraction.of(
                "t",
                new TimeFormatExtractionFn(
                    null,
                    null,
                    null,
                    new PeriodGranularity(Period.days(1), null, LOS_ANGELES),
                    true
                )
            ),
            "timestamp_floor(\"t\",'P1D'," + DruidExpression.nullLiteral() + ",'America/Los_Angeles')"
        ),
        DateTimes.of("2000-02-02T08:00:00").getMillis()
    );
  }

  @Test
  public void testOtherTimeFloor()
  {
    // FLOOR(__time TO unit)

    testExpression(
        rexBuilder.makeCall(
            SqlStdOperatorTable.FLOOR,
            inputRef("t"),
            rexBuilder.makeFlag(TimeUnitRange.YEAR)
        ),
        DruidExpression.of(
            SimpleExtraction.of(
                "t",
                new TimeFormatExtractionFn(null, null, null, Granularities.YEAR, true)
            ),
            "timestamp_floor(\"t\",'P1Y'," + DruidExpression.nullLiteral() + ",'UTC')"
        ),
        DateTimes.of("2000").getMillis()
    );
  }

  @Test
  public void testOtherTimeCeil()
  {
    // CEIL(__time TO unit)

    testExpression(
        rexBuilder.makeCall(
            SqlStdOperatorTable.CEIL,
            inputRef("t"),
            rexBuilder.makeFlag(TimeUnitRange.YEAR)
        ),
        DruidExpression.fromExpression("timestamp_ceil(\"t\",'P1Y'," + DruidExpression.nullLiteral() + ",'UTC')"),
        DateTimes.of("2001").getMillis()
    );
  }

  @Test
  public void testTimeShift()
  {
    testExpression(
        rexBuilder.makeCall(
            new TimeShiftOperatorConversion().calciteOperator(),
            inputRef("t"),
            rexBuilder.makeLiteral("PT2H"),
            rexBuilder.makeLiteral(-3, typeFactory.createSqlType(SqlTypeName.INTEGER), true)
        ),
        DruidExpression.fromExpression("timestamp_shift(\"t\",'PT2H',-3)"),
        DateTimes.of("2000-02-02T22:05:06").getMillis()
    );
  }

  @Test
  public void testTimeExtract()
  {
    testExpression(
        rexBuilder.makeCall(
            new TimeExtractOperatorConversion().calciteOperator(),
            inputRef("t"),
            rexBuilder.makeLiteral("QUARTER")
        ),
        DruidExpression.of(
            null,
            "timestamp_extract(\"t\",'QUARTER','UTC')"
        ),
        1L
    );

    testExpression(
        rexBuilder.makeCall(
            new TimeExtractOperatorConversion().calciteOperator(),
            inputRef("t"),
            rexBuilder.makeLiteral("DAY"),
            rexBuilder.makeLiteral("America/Los_Angeles")
        ),
        DruidExpression.of(
            SimpleExtraction.of(
                "t",
                new TimeFormatExtractionFn("d", LOS_ANGELES, null, Granularities.NONE, true)
            ),
            "timestamp_extract(\"t\",'DAY','America/Los_Angeles')"
        ),
        2L
    );
  }

  @Test
  public void testTimePlusDayTimeInterval()
  {
    final Period period = new Period("P1DT1H1M");

    testExpression(
        rexBuilder.makeCall(
            SqlStdOperatorTable.DATETIME_PLUS,
            inputRef("t"),
            rexBuilder.makeIntervalLiteral(
                new BigDecimal(period.toStandardDuration().getMillis()), // DAY-TIME literals value is millis
                new SqlIntervalQualifier(TimeUnit.DAY, TimeUnit.MINUTE, SqlParserPos.ZERO)
            )
        ),
        DruidExpression.of(
            null,
            "(\"t\" + 90060000)"
        ),
        DateTimes.of("2000-02-03T04:05:06").plus(period).getMillis()
    );
  }

  @Test
  public void testTimePlusYearMonthInterval()
  {
    final Period period = new Period("P1Y1M");

    testExpression(
        rexBuilder.makeCall(
            SqlStdOperatorTable.DATETIME_PLUS,
            inputRef("t"),
            rexBuilder.makeIntervalLiteral(
                new BigDecimal(13), // YEAR-MONTH literals value is months
                new SqlIntervalQualifier(TimeUnit.YEAR, TimeUnit.MONTH, SqlParserPos.ZERO)
            )
        ),
        DruidExpression.of(
            null,
            "timestamp_shift(\"t\",concat('P', 13, 'M'),1)"
        ),
        DateTimes.of("2000-02-03T04:05:06").plus(period).getMillis()
    );
  }

  @Test
  public void testTimeMinusDayTimeInterval()
  {
    final Period period = new Period("P1DT1H1M");

    testExpression(
        rexBuilder.makeCall(
            typeFactory.createSqlType(SqlTypeName.TIMESTAMP),
            SqlStdOperatorTable.MINUS_DATE,
            ImmutableList.of(
                inputRef("t"),
                rexBuilder.makeIntervalLiteral(
                    new BigDecimal(period.toStandardDuration().getMillis()), // DAY-TIME literals value is millis
                    new SqlIntervalQualifier(TimeUnit.DAY, TimeUnit.MINUTE, SqlParserPos.ZERO)
                )
            )
        ),
        DruidExpression.of(
            null,
            "(\"t\" - 90060000)"
        ),
        DateTimes.of("2000-02-03T04:05:06").minus(period).getMillis()
    );
  }

  @Test
  public void testTimeMinusYearMonthInterval()
  {
    final Period period = new Period("P1Y1M");

    testExpression(
        rexBuilder.makeCall(
            typeFactory.createSqlType(SqlTypeName.TIMESTAMP),
            SqlStdOperatorTable.MINUS_DATE,
            ImmutableList.of(
                inputRef("t"),
                rexBuilder.makeIntervalLiteral(
                    new BigDecimal(13), // YEAR-MONTH literals value is months
                    new SqlIntervalQualifier(TimeUnit.YEAR, TimeUnit.MONTH, SqlParserPos.ZERO)
                )
            )
        ),
        DruidExpression.of(
            null,
            "timestamp_shift(\"t\",concat('P', 13, 'M'),-1)"
        ),
        DateTimes.of("2000-02-03T04:05:06").minus(period).getMillis()
    );
  }

  @Test
  public void testTimeParse()
  {
    testExpression(
        rexBuilder.makeCall(
            new TimeParseOperatorConversion().calciteOperator(),
            inputRef("tstr"),
            rexBuilder.makeLiteral("yyyy-MM-dd HH:mm:ss")
        ),
        DruidExpression.fromExpression("timestamp_parse(\"tstr\",'yyyy-MM-dd HH:mm:ss')"),
        DateTimes.of("2000-02-03T04:05:06").getMillis()
    );

    testExpression(
        rexBuilder.makeCall(
            new TimeParseOperatorConversion().calciteOperator(),
            inputRef("tstr"),
            rexBuilder.makeLiteral("yyyy-MM-dd HH:mm:ss"),
            rexBuilder.makeLiteral("America/Los_Angeles")
        ),
        DruidExpression.fromExpression("timestamp_parse(\"tstr\",'yyyy-MM-dd HH:mm:ss','America/Los_Angeles')"),
        DateTimes.of("2000-02-03T04:05:06-08:00").getMillis()
    );
  }

  @Test
  public void testTimeFormat()
  {
    testExpression(
        rexBuilder.makeCall(
            new TimeFormatOperatorConversion().calciteOperator(),
            inputRef("t"),
            rexBuilder.makeLiteral("yyyy-MM-dd HH:mm:ss")
        ),
        DruidExpression.of(
            SimpleExtraction.of(
                "t",
                new TimeFormatExtractionFn("yyyy-MM-dd HH:mm:ss", DateTimeZone.UTC, null, Granularities.NONE, true)
            ),
            "timestamp_format(\"t\",'yyyy-MM-dd HH:mm:ss','UTC')"
        ),
        "2000-02-03 04:05:06"
    );

    testExpression(
        rexBuilder.makeCall(
            new TimeFormatOperatorConversion().calciteOperator(),
            inputRef("t"),
            rexBuilder.makeLiteral("yyyy-MM-dd HH:mm:ss"),
            rexBuilder.makeLiteral("America/Los_Angeles")
        ),
        DruidExpression.of(
            SimpleExtraction.of(
                "t",
                new TimeFormatExtractionFn(
                    "yyyy-MM-dd HH:mm:ss",
                    LOS_ANGELES,
                    null,
                    Granularities.NONE,
                    true
                )
            ),
            "timestamp_format(\"t\",'yyyy-MM-dd HH:mm:ss','America/Los_Angeles')"
        ),
        "2000-02-02 20:05:06"
    );
  }

  @Test
  public void testExtract()
  {
    testExpression(
        rexBuilder.makeCall(
            SqlStdOperatorTable.EXTRACT,
            rexBuilder.makeFlag(TimeUnitRange.QUARTER),
            inputRef("t")
        ),
        DruidExpression.of(
            null,
            "timestamp_extract(\"t\",'QUARTER','UTC')"
        ),
        1L
    );

    testExpression(
        rexBuilder.makeCall(
            SqlStdOperatorTable.EXTRACT,
            rexBuilder.makeFlag(TimeUnitRange.DAY),
            inputRef("t")
        ),
        DruidExpression.of(
            SimpleExtraction.of(
                "t",
                new TimeFormatExtractionFn("d", DateTimeZone.UTC, null, Granularities.NONE, true)
            ),
            "timestamp_extract(\"t\",'DAY','UTC')"
        ),
        3L
    );
  }

  @Test
  public void testCastAsTimestamp()
  {
    testExpression(
        rexBuilder.makeAbstractCast(
            typeFactory.createSqlType(SqlTypeName.TIMESTAMP),
            inputRef("t")
        ),
        DruidExpression.of(
            SimpleExtraction.of("t", null),
            "\"t\""
        ),
        DateTimes.of("2000-02-03T04:05:06Z").getMillis()
    );

    testExpression(
        rexBuilder.makeAbstractCast(
            typeFactory.createSqlType(SqlTypeName.TIMESTAMP),
            inputRef("tstr")
        ),
        DruidExpression.of(
            null,
            "timestamp_parse(\"tstr\",'yyyy-MM-dd HH:mm:ss','UTC')"
        ),
        DateTimes.of("2000-02-03T04:05:06Z").getMillis()
    );
  }

  @Test
  public void testCastFromTimestamp()
  {
    testExpression(
        rexBuilder.makeAbstractCast(
            typeFactory.createSqlType(SqlTypeName.VARCHAR),
            rexBuilder.makeAbstractCast(
                typeFactory.createSqlType(SqlTypeName.TIMESTAMP),
                inputRef("t")
            )
        ),
        DruidExpression.fromExpression(
            "timestamp_format(\"t\",'yyyy-MM-dd HH:mm:ss','UTC')"
        ),
        "2000-02-03 04:05:06"
    );

    testExpression(
        rexBuilder.makeAbstractCast(
            typeFactory.createSqlType(SqlTypeName.BIGINT),
            rexBuilder.makeAbstractCast(
                typeFactory.createSqlType(SqlTypeName.TIMESTAMP),
                inputRef("t")
            )
        ),
        DruidExpression.of(
            SimpleExtraction.of("t", null),
            "\"t\""
        ),
        DateTimes.of("2000-02-03T04:05:06").getMillis()
    );
  }

  @Test
  public void testCastAsDate()
  {
    testExpression(
        rexBuilder.makeAbstractCast(
            typeFactory.createSqlType(SqlTypeName.DATE),
            inputRef("t")
        ),
        DruidExpression.of(
            SimpleExtraction.of("t", new TimeFormatExtractionFn(null, null, null, Granularities.DAY, true)),
            "timestamp_floor(\"t\",'P1D'," + DruidExpression.nullLiteral() + ",'UTC')"
        ),
        DateTimes.of("2000-02-03").getMillis()
    );

    testExpression(
        rexBuilder.makeAbstractCast(
            typeFactory.createSqlType(SqlTypeName.DATE),
            inputRef("dstr")
        ),
        DruidExpression.fromExpression(
<<<<<<< HEAD
            "timestamp_floor(timestamp_parse(\"dstr\",'yyyy-MM-dd'),'P1D'," + DruidExpression.nullLiteral() + ",'UTC')"
=======
            "timestamp_floor(timestamp_parse(\"dstr\",'yyyy-MM-dd','UTC'),'P1D','','UTC')"
>>>>>>> e725ff41
        ),
        DateTimes.of("2000-02-03").getMillis()
    );
  }

  @Test
  public void testCastFromDate()
  {
    testExpression(
        rexBuilder.makeAbstractCast(
            typeFactory.createSqlType(SqlTypeName.VARCHAR),
            rexBuilder.makeAbstractCast(
                typeFactory.createSqlType(SqlTypeName.DATE),
                inputRef("t")
            )
        ),
        DruidExpression.fromExpression(
<<<<<<< HEAD
            "timestamp_format(timestamp_floor(\"t\",'P1D'," + DruidExpression.nullLiteral() + ",'UTC'),'yyyy-MM-dd')"
=======
            "timestamp_format(timestamp_floor(\"t\",'P1D','','UTC'),'yyyy-MM-dd','UTC')"
>>>>>>> e725ff41
        ),
        "2000-02-03"
    );

    testExpression(
        rexBuilder.makeAbstractCast(
            typeFactory.createSqlType(SqlTypeName.BIGINT),
            rexBuilder.makeAbstractCast(
                typeFactory.createSqlType(SqlTypeName.DATE),
                inputRef("t")
            )
        ),
        DruidExpression.of(
            SimpleExtraction.of("t", new TimeFormatExtractionFn(null, null, null, Granularities.DAY, true)),
            "timestamp_floor(\"t\",'P1D'," + DruidExpression.nullLiteral() + ",'UTC')"
        ),
        DateTimes.of("2000-02-03").getMillis()
    );
  }

  private RexNode inputRef(final String columnName)
  {
    final int columnNumber = rowSignature.getRowOrder().indexOf(columnName);
    return rexBuilder.makeInputRef(relDataType.getFieldList().get(columnNumber).getType(), columnNumber);
  }

  private RexNode timestampLiteral(final DateTime timestamp)
  {
    return rexBuilder.makeTimestampLiteral(Calcites.jodaToCalciteTimestampString(timestamp, DateTimeZone.UTC), 0);
  }

  private RexNode integerLiteral(final int integer)
  {
    return rexBuilder.makeLiteral(new BigDecimal(integer), typeFactory.createSqlType(SqlTypeName.INTEGER), true);
  }

  private void testExpression(
      final RexNode rexNode,
      final DruidExpression expectedExpression,
      final Object expectedResult
  )
  {
    final DruidExpression expression = Expressions.toDruidExpression(plannerContext, rowSignature, rexNode);
    Assert.assertEquals("Expression for: " + rexNode.toString(), expectedExpression, expression);

    final ExprEval result = Parser.parse(expression.getExpression(), plannerContext.getExprMacroTable())
                                  .eval(Parser.withMap(bindings));
    Assert.assertEquals("Result for: " + rexNode.toString(), expectedResult, result.value());
  }
}<|MERGE_RESOLUTION|>--- conflicted
+++ resolved
@@ -196,7 +196,7 @@
             rexBuilder.makeNullLiteral(typeFactory.createSqlType(SqlTypeName.VARCHAR)),
             rexBuilder.makeLiteral("ax")
         ),
-        DruidExpression.fromExpression("(strpos('','ax') + 1)"),
+        DruidExpression.fromExpression("(strpos(" + DruidExpression.nullLiteral() + ",'ax') + 1)"),
         0L
     );
   }
@@ -320,7 +320,9 @@
             rexBuilder.makeLiteral("hour"),
             timestampLiteral(DateTimes.of("2000-02-03T04:05:06Z"))
         ),
-        DruidExpression.fromExpression("timestamp_floor(949550706000,'PT1H','','UTC')"),
+        DruidExpression.fromExpression("timestamp_floor(949550706000,'PT1H',"
+                                       + DruidExpression.nullLiteral()
+                                       + ",'UTC')"),
         DateTimes.of("2000-02-03T04:00:00").getMillis()
     );
 
@@ -330,7 +332,9 @@
             rexBuilder.makeLiteral("DAY"),
             timestampLiteral(DateTimes.of("2000-02-03T04:05:06Z"))
         ),
-        DruidExpression.fromExpression("timestamp_floor(949550706000,'P1D','','UTC')"),
+        DruidExpression.fromExpression("timestamp_floor(949550706000,'P1D',"
+                                       + DruidExpression.nullLiteral()
+                                       + ",'UTC')"),
         DateTimes.of("2000-02-03T00:00:00").getMillis()
     );
   }
@@ -776,11 +780,9 @@
             inputRef("dstr")
         ),
         DruidExpression.fromExpression(
-<<<<<<< HEAD
-            "timestamp_floor(timestamp_parse(\"dstr\",'yyyy-MM-dd'),'P1D'," + DruidExpression.nullLiteral() + ",'UTC')"
-=======
-            "timestamp_floor(timestamp_parse(\"dstr\",'yyyy-MM-dd','UTC'),'P1D','','UTC')"
->>>>>>> e725ff41
+            "timestamp_floor(timestamp_parse(\"dstr\",'yyyy-MM-dd','UTC'),'P1D',"
+            + DruidExpression.nullLiteral()
+            + ",'UTC')"
         ),
         DateTimes.of("2000-02-03").getMillis()
     );
@@ -798,11 +800,9 @@
             )
         ),
         DruidExpression.fromExpression(
-<<<<<<< HEAD
-            "timestamp_format(timestamp_floor(\"t\",'P1D'," + DruidExpression.nullLiteral() + ",'UTC'),'yyyy-MM-dd')"
-=======
-            "timestamp_format(timestamp_floor(\"t\",'P1D','','UTC'),'yyyy-MM-dd','UTC')"
->>>>>>> e725ff41
+            "timestamp_format(timestamp_floor(\"t\",'P1D',"
+            + DruidExpression.nullLiteral()
+            + ",'UTC'),'yyyy-MM-dd','UTC')"
         ),
         "2000-02-03"
     );
